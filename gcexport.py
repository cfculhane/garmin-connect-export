--- conflicted
+++ resolved
@@ -527,31 +527,7 @@
 		csv_record += empty_record if absentOrNull('description', a) else '"' + a['description'].replace('"', '""') + '",'
 		csv_record += '"' + startTimeWithOffset.strftime(ALMOST_RFC_1123) + '",'
 		# csv_record += '"' + startTimeWithOffset.isoformat() + '",'
-<<<<<<< HEAD
 		csv_record += empty_record if absentOrNull('beginTimestamp', a) else '"' + str(a['beginTimestamp']) + '",'
-=======
-		csv_record += empty_record if not duration else hhmmssFromSeconds(round(duration)) + ','
-		csv_record += empty_record if absentOrNull('movingDuration', details['summaryDTO']) else hhmmssFromSeconds(details['summaryDTO']['movingDuration']) + ','
-		csv_record += empty_record if absentOrNull('distance', a) else '"' + "{0:.5f}".format(a['distance']/1000) + '",'
-		csv_record += empty_record if absentOrNull('averageSpeed', a) else '"' + trunc6(paceOrSpeedRaw(typeId, parentTypeId, a['averageSpeed'])) + '",'
-		csv_record += empty_record if absentOrNull('averageMovingSpeed', details['summaryDTO']) else '"' + trunc6(paceOrSpeedRaw(typeId, parentTypeId, details['summaryDTO']['averageMovingSpeed'])) + '",'
-		csv_record += empty_record if absentOrNull('maxSpeed', details['summaryDTO']) else '"' + trunc6(paceOrSpeedRaw(typeId, parentTypeId, details['summaryDTO']['maxSpeed'])) + '",'
-		csv_record += empty_record if a['elevationCorrected'] or absentOrNull('elevationLoss', details['summaryDTO']) else '"' + str(round(details['summaryDTO']['elevationLoss'], 2)) + '",'
-		csv_record += empty_record if a['elevationCorrected'] or absentOrNull('elevationGain', details['summaryDTO']) else '"' + str(round(details['summaryDTO']['elevationGain'], 2)) + '",'
-		csv_record += empty_record if a['elevationCorrected'] or absentOrNull('minElevation', details['summaryDTO']) else '"' + str(round(details['summaryDTO']['minElevation'], 2)) + '",'
-		csv_record += empty_record if a['elevationCorrected'] or absentOrNull('maxElevation', details['summaryDTO']) else '"' + str(round(details['summaryDTO']['maxElevation'], 2)) + '",'
-		csv_record += empty_record # no minimum heart rate in JSON
-		csv_record += empty_record if absentOrNull('maxHR', a) else '"' + "{0:.0f}".format(a['maxHR']) + '",'
-		csv_record += empty_record if absentOrNull('averageHR', a) else '"' + "{0:.0f}".format(a['averageHR']) + '",'
-		csv_record += empty_record if absentOrNull('calories', details['summaryDTO']) else '"' + "{0:.0f}".format(details['summaryDTO']['calories']) + '",'
-		csv_record += empty_record if absentOrNull('averageBikingCadenceInRevPerMinute', a) else '"' + str(a['averageBikingCadenceInRevPerMinute']) + '",'
-		csv_record += empty_record if absentOrNull('maxBikingCadenceInRevPerMinute', a) else '"' + str(a['maxBikingCadenceInRevPerMinute']) + '",'
-		csv_record += empty_record if absentOrNull('strokes', a) else '"' + str(a['strokes']) + '",'
-		csv_record += empty_record # no WeightedMeanAirTemperature in JSON
-		csv_record += empty_record if absentOrNull('minTemperature', a) else '"' + str(a['minTemperature']) + '",'
-		csv_record += empty_record if absentOrNull('maxTemperature', a) else '"' + str(a['maxTemperature']) + '",'
-		csv_record += '"https://connect.garmin.com/modern/activity/' + str(a['activityId']) + '",'
->>>>>>> 0334d147
 		csv_record += empty_record if not endTimeWithOffset else '"' + endTimeWithOffset.strftime(ALMOST_RFC_1123) + '",'
 		# csv_record += empty_record if not endTimeWithOffset else '"' + endTimeWithOffset.isoformat() + '",'
 		csv_record += empty_record if absentOrNull('beginTimestamp', a) else '"' + str(a['beginTimestamp']+durationSeconds*1000) + '",'
@@ -561,42 +537,34 @@
 		csv_record += empty_record if absentOrNull('eventType', a) else '"' + a['eventType']['typeKey'] + '",'
 		csv_record += '"' + startTimeWithOffset.isoformat()[-6:] + '",'
 		csv_record += empty_record # no max Elevation with unit
-		csv_record += empty_record if absentOrNull('summaryDTO', details) or absentOrNull('maxElevation', details['summaryDTO']) else '"' + str(round(details['summaryDTO']['maxElevation'], 2)) + '",'
+		csv_record += empty_record if absentOrNull('maxElevation', details['summaryDTO']) else '"' + str(round(details['summaryDTO']['maxElevation'], 2)) + '",'
 		csv_record += empty_record if not startLatitude else '"' + trunc6(startLatitude) + '",'
 		csv_record += empty_record if not startLongitude else '"' + trunc6(startLongitude) + '",'
 		csv_record += empty_record if not endLatitude else '"' + trunc6(endLatitude) + '",'
 		csv_record += empty_record if not endLongitude else '"' + trunc6(endLongitude) + '",'
-<<<<<<< HEAD
-		csv_record += empty_record if absentOrNull('summaryDTO', details) or absentOrNull('averageMovingSpeed', details['summaryDTO']) else '"' + paceOrSpeedFormatted(typeId, parentTypeId, details['summaryDTO']['averageMovingSpeed']) + '",'
-		csv_record += empty_record if absentOrNull('summaryDTO', details) or absentOrNull('averageMovingSpeed', details['summaryDTO']) else '"' + trunc6(paceOrSpeedRaw(typeId, parentTypeId, details['summaryDTO']['averageMovingSpeed'])) + '",'
+		csv_record += empty_record if absentOrNull('averageMovingSpeed', details['summaryDTO']) else '"' + paceOrSpeedFormatted(typeId, parentTypeId, details['summaryDTO']['averageMovingSpeed']) + '",'
+		csv_record += empty_record if absentOrNull('averageMovingSpeed', details['summaryDTO']) else '"' + trunc6(paceOrSpeedRaw(typeId, parentTypeId, details['summaryDTO']['averageMovingSpeed'])) + '",'
 		csv_record += empty_record if absentOrNull('maxHR', a) else '"' + "{0:.0f}".format(a['maxHR']) + '",'
 		csv_record += empty_record if absentOrNull('averageHR', a) else '"' + "{0:.0f}".format(a['averageHR']) + '",'
-		csv_record += empty_record if absentOrNull('summaryDTO', details) or absentOrNull('maxSpeed', details['summaryDTO']) else '"' + paceOrSpeedFormatted(typeId, parentTypeId, details['summaryDTO']['maxSpeed']) + '",'
-		csv_record += empty_record if absentOrNull('summaryDTO', details) or absentOrNull('maxSpeed', details['summaryDTO']) else '"' + trunc6(paceOrSpeedRaw(typeId, parentTypeId, details['summaryDTO']['maxSpeed'])) + '",'
-		csv_record += empty_record if absentOrNull('summaryDTO', details) or absentOrNull('calories', details['summaryDTO']) else '"' + "{0:.0f}".format(details['summaryDTO']['calories']) + '",'
-		csv_record += empty_record if absentOrNull('summaryDTO', details) or absentOrNull('calories', details['summaryDTO']) else '"' + str(details['summaryDTO']['calories']) + '",'
+		csv_record += empty_record if absentOrNull('maxSpeed', details['summaryDTO']) else '"' + paceOrSpeedFormatted(typeId, parentTypeId, details['summaryDTO']['maxSpeed']) + '",'
+		csv_record += empty_record if absentOrNull('maxSpeed', details['summaryDTO']) else '"' + trunc6(paceOrSpeedRaw(typeId, parentTypeId, details['summaryDTO']['maxSpeed'])) + '",'
+		csv_record += empty_record if absentOrNull('calories', details['summaryDTO']) else '"' + "{0:.0f}".format(details['summaryDTO']['calories']) + '",'
+		csv_record += empty_record if absentOrNull('calories', details['summaryDTO']) else '"' + str(details['summaryDTO']['calories']) + '",'
 		csv_record += empty_record if not duration else hhmmssFromSeconds(round(duration)) + ','
 		csv_record += empty_record if not duration else str(round(duration, 3)) + ','
-		csv_record += empty_record if absentOrNull('summaryDTO', details) or absentOrNull('movingDuration', details['summaryDTO']) else hhmmssFromSeconds(details['summaryDTO']['movingDuration']) + ','
-		csv_record += empty_record if absentOrNull('summaryDTO', details) or absentOrNull('movingDuration', details['summaryDTO']) else str(details['summaryDTO']['movingDuration']) + ','
+		csv_record += empty_record if absentOrNull('movingDuration', details['summaryDTO']) else hhmmssFromSeconds(details['summaryDTO']['movingDuration']) + ','
+		csv_record += empty_record if absentOrNull('movingDuration', details['summaryDTO']) else str(details['summaryDTO']['movingDuration']) + ','
 		csv_record += empty_record if absentOrNull('averageSpeed', a) else '"' + paceOrSpeedFormatted(typeId, parentTypeId, a['averageSpeed']) + '",'
 		csv_record += empty_record if absentOrNull('averageSpeed', a) else '"' + trunc6(paceOrSpeedRaw(typeId, parentTypeId, a['averageSpeed'])) + '",'
 		csv_record += empty_record # no distance with unit
 		csv_record += empty_record if absentOrNull('distance', a) else '"' + "{0:.5f}".format(a['distance']/1000) + '",'
 		csv_record += empty_record # no duplicate for max bpm
 		csv_record += empty_record # no min Elevation with unit
-		csv_record += empty_record if absentOrNull('summaryDTO', details) or absentOrNull('minElevation', details['summaryDTO']) else '"' + str(round(details['summaryDTO']['minElevation'], 2)) + '",'
+		csv_record += empty_record if absentOrNull('minElevation', details['summaryDTO']) else '"' + str(round(details['summaryDTO']['minElevation'], 2)) + '",'
 		csv_record += empty_record # no Elevation Gain with unit
-		csv_record += empty_record if absentOrNull('summaryDTO', details) or absentOrNull('elevationGain', details['summaryDTO']) else '"' + str(round(details['summaryDTO']['elevationGain'], 2)) + '",'
+		csv_record += empty_record if absentOrNull('elevationGain', details['summaryDTO']) else '"' + str(round(details['summaryDTO']['elevationGain'], 2)) + '",'
 		csv_record += empty_record # no Elevation Loss with unit
-		csv_record += '""'         if absentOrNull('summaryDTO', details) or absentOrNull('elevationLoss', details['summaryDTO']) else '"' + str(round(details['summaryDTO']['elevationLoss'], 2)) + '"'
-=======
-		csv_record += empty_record if not a['elevationCorrected'] or absentOrNull('elevationGain', details['summaryDTO']) else '"' + str(round(details['summaryDTO']['elevationGain'], 2)) + '",'
-		csv_record += empty_record if not a['elevationCorrected'] or absentOrNull('elevationLoss', details['summaryDTO']) else '"' + str(round(details['summaryDTO']['elevationLoss'], 2)) + '",'
-		csv_record += empty_record if not a['elevationCorrected'] or absentOrNull('maxElevation', details['summaryDTO']) else '"' + str(round(details['summaryDTO']['maxElevation'], 2)) + '",'
-		csv_record += empty_record if not a['elevationCorrected'] or absentOrNull('minElevation', details['summaryDTO']) else '"' + str(round(details['summaryDTO']['minElevation'], 2)) + '",'
-		csv_record += '""'         # no Sample Count in JSON
->>>>>>> 0334d147
+		csv_record += '""'         if absentOrNull('elevationLoss', details['summaryDTO']) else '"' + str(round(details['summaryDTO']['elevationLoss'], 2)) + '"'
 		csv_record += '\n'
 
 		csv_file.write(csv_record.encode('utf8'))
