--- conflicted
+++ resolved
@@ -16,26 +16,13 @@
     https://connect.garmin.com/modern/main/js/properties/activity_types/activity_types.properties
 """
 
-<<<<<<< HEAD
 # this avoids different pylint behaviour for python 2 and 3
 from __future__ import print_function
-=======
-from urllib import urlencode
-from datetime import datetime
-from getpass import getpass
-from sys import argv
-from os.path import isdir
-from os.path import isfile
-from os import mkdir
-from os import remove
-from os import utime
-from xml.dom.minidom import parseString
->>>>>>> 24b59ee6
 
 from datetime import datetime, timedelta, tzinfo
 from getpass import getpass
 from math import floor
-from os import mkdir, remove, stat
+from os import mkdir, remove, stat, utime
 from os.path import isdir, isfile
 from timeit import default_timer as timer
 from urllib import urlencode
@@ -50,7 +37,7 @@
 import urllib2
 import zipfile
 
-SCRIPT_VERSION = '2.1.1'
+SCRIPT_VERSION = '2.1.2'
 
 COOKIE_JAR = cookielib.CookieJar()
 OPENER = urllib2.build_opener(urllib2.HTTPCookieProcessor(COOKIE_JAR))
@@ -116,7 +103,6 @@
     'generateExtraServiceTicket': 'false'
 }
 
-<<<<<<< HEAD
 # URLs for various services.
 URL_GC_LOGIN = 'https://sso.garmin.com/sso/login?' + urlencode(DATA)
 URL_GC_POST_AUTH = 'https://connect.garmin.com/modern/activities?'
@@ -151,26 +137,16 @@
     return str(mps * 3.6)
 
 
-def write_to_file(filename, content, mode):
+def write_to_file(filename, content, mode, file_time=None):
     """Helper function that persists content to file."""
     write_file = open(filename, mode)
     write_file.write(content)
     write_file.close()
-=======
-parser.add_argument('-ot', '--originaltime',
-	help="will set downloaded (and possibly unzipped) file time to the activity start time",
-	action="store_true")
-
-args = parser.parse_args()
-
-if args.version:
-	print argv[0] + ", version " + script_version
-	exit(0)
->>>>>>> 24b59ee6
+    if file_time:
+        utime(filename, (file_time, file_time))
 
 
 # url is a string, post is a dictionary of POST parameters, headers is a dictionary of headers.
-<<<<<<< HEAD
 def http_req(url, post=None, headers=None):
     """Helper function that makes the HTTP requests."""
     request = urllib2.Request(url)
@@ -380,6 +356,9 @@
         directory to export to (default: './YYYY-MM-DD_garmin_connect_export')")
     parser.add_argument('-u', '--unzip', help="if downloading ZIP files (format: 'original'), unzip \
         the file and removes the ZIP file", action="store_true")
+    parser.add_argument('-ot', '--originaltime',
+                        help="will set downloaded (and possibly unzipped) file time to the activity start time",
+                        action="store_true")
     parser.add_argument('-t', '--template', nargs='?', default=CSV_TEMPLATE, help="template \
         file with desired columns for CSV output")
 
@@ -523,7 +502,7 @@
     csv_filter.write_row()
 
 
-def export_data_file(activity_id, activity_details, args):
+def export_data_file(activity_id, activity_details, args, file_time=None):
     """
     Write the data of the activity to a file, depending on the chosen data format
     """
@@ -587,7 +566,7 @@
         data = activity_details
 
     # Persist file
-    write_to_file(data_filename, data, file_mode)
+    write_to_file(data_filename, data, file_mode, file_time)
     if args.format == 'original':
         # Even manual upload of a GPX file is zipped, but we'll validate the extension.
         if args.unzip and data_filename[-3:].lower() == 'zip':
@@ -597,7 +576,9 @@
                 zip_file = open(data_filename, 'rb')
                 zip_obj = zipfile.ZipFile(zip_file)
                 for name in zip_obj.namelist():
-                    zip_obj.extract(name, args.directory)
+                    unzipped_name = zip_obj.extract(name, args.directory)
+                    if file_time:
+                        utime(unzipped_name, (file_time, file_time))
                 zip_file.close()
             else:
                 print('Skipping 0Kb zip file.')
@@ -771,6 +752,11 @@
             else:
                 print('0.000 km')
 
+            if args.originaltime:
+                start_time_seconds = actvty['beginTimestamp'] // 1000 if present('beginTimestamp', actvty) else None
+            else:
+                start_time_seconds = None
+
             # try to get the device details (and cache them, as they're used for multiple activities)
             device = None
             device_app_inst_id = None if absent_or_null('metadataDTO', details) else details['metadataDTO']['deviceApplicationInstallationId']
@@ -778,7 +764,9 @@
                 if not device_dict.has_key(device_app_inst_id):
                     # print '\tGetting device details ' + str(device_app_inst_id)
                     device_details = http_req(URL_GC_DEVICE + str(device_app_inst_id))
-                    write_to_file(args.directory + '/device_' + str(device_app_inst_id) + '.json', device_details, 'a')
+                    write_to_file(args.directory + '/device_' + str(device_app_inst_id) + '.json',
+                                  device_details, 'w',
+                                  start_time_seconds)
                     device_dict[device_app_inst_id] = None if not device_details else json.loads(device_details)
                 device = device_dict[device_app_inst_id]
 
@@ -787,7 +775,9 @@
             extract['samples'] = None
             try:
                 activity_measurements = http_req(URL_GC_ACTIVITY_DETAIL + str(actvty['activityId']))
-                write_to_file(args.directory + '/activity_' + str(actvty['activityId']) + '_samples.json', activity_measurements, 'w')
+                write_to_file(args.directory + '/activity_' + str(actvty['activityId']) + '_samples.json',
+                              activity_measurements, 'w',
+                              start_time_seconds)
                 samples = json.loads(activity_measurements)
                 if present('com.garmin.activity.details.json.ActivityDetails', samples):
                     extract['samples'] = samples['com.garmin.activity.details.json.ActivityDetails']
@@ -798,7 +788,7 @@
             # Write stats to CSV.
             csv_write_record(csv_filter, extract, actvty, details, activity_type_name, event_type_name, device)
 
-            export_data_file(str(actvty['activityId']), activity_details, args)
+            export_data_file(str(actvty['activityId']), activity_details, args, start_time_seconds)
 
             current_index += 1
         # End for loop for activities of chunk
@@ -816,271 +806,4 @@
 
 
 if __name__ == "__main__":
-    main(sys.argv)
-=======
-def http_req(url, post=None, headers={}):
-	request = urllib2.Request(url)
-	request.add_header('User-Agent', 'Mozilla/5.0 (X11; Linux x86_64) AppleWebKit/537.36 (KHTML, like Gecko) Chrome/1337 Safari/537.36')  # Tell Garmin we're some supported browser.
-	for header_key, header_value in headers.iteritems():
-		request.add_header(header_key, header_value)
-	if post:
-		post = urlencode(post)  # Convert dictionary to POST parameter string.
-	response = opener.open(request, data=post)  # This line may throw a urllib2.HTTPError.
-
-	# N.B. urllib2 will follow any 302 redirects. Also, the "open" call above may throw a urllib2.HTTPError which is checked for below.
-	if response.getcode() != 200:
-		raise Exception('Bad return code (' + response.getcode() + ') for: ' + url)
-
-	return response.read()
-
-print 'Welcome to Garmin Connect Exporter!'
-
-# Create directory for data files.
-if isdir(args.directory):
-	print 'Warning: Output directory already exists. Will skip already-downloaded files and append to the CSV file.'
-
-username = args.username if args.username else raw_input('Username: ')
-password = args.password if args.password else getpass()
-
-# Maximum number of activities you can request at once.  Set and enforced by Garmin.
-limit_maximum = 100
-
-# URLs for various services.
-url_gc_login     = 'https://sso.garmin.com/sso/login?service=https%3A%2F%2Fconnect.garmin.com%2Fpost-auth%2Flogin&webhost=olaxpw-connect04&source=https%3A%2F%2Fconnect.garmin.com%2Fen-US%2Fsignin&redirectAfterAccountLoginUrl=https%3A%2F%2Fconnect.garmin.com%2Fpost-auth%2Flogin&redirectAfterAccountCreationUrl=https%3A%2F%2Fconnect.garmin.com%2Fpost-auth%2Flogin&gauthHost=https%3A%2F%2Fsso.garmin.com%2Fsso&locale=en_US&id=gauth-widget&cssUrl=https%3A%2F%2Fstatic.garmincdn.com%2Fcom.garmin.connect%2Fui%2Fcss%2Fgauth-custom-v1.1-min.css&clientId=GarminConnect&rememberMeShown=true&rememberMeChecked=false&createAccountShown=true&openCreateAccount=false&usernameShown=false&displayNameShown=false&consumeServiceTicket=false&initialFocus=true&embedWidget=false&generateExtraServiceTicket=false'
-url_gc_post_auth = 'https://connect.garmin.com/post-auth/login?'
-url_gc_search    = 'http://connect.garmin.com/proxy/activity-search-service-1.0/json/activities?'
-#url_gc_gpx_activity = 'http://connect.garmin.com/proxy/activity-service-1.1/gpx/activity/'
-#url_gc_tcx_activity = 'http://connect.garmin.com/proxy/activity-service-1.1/tcx/activity/'
-url_gc_original_activity = 'http://connect.garmin.com/proxy/download-service/files/activity/'
-
-## New endpoints
-url_gc_tcx_activity = 'https://connect.garmin.com/modern/proxy/download-service/export/tcx/activity/'
-url_gc_gpx_activity = 'https://connect.garmin.com/modern/proxy/download-service/export/gpx/activity/'
-
-
-# Initially, we need to get a valid session cookie, so we pull the login page.
-http_req(url_gc_login)
-
-# Now we'll actually login.
-post_data = {'username': username, 'password': password, 'embed': 'true', 'lt': 'e1s1', '_eventId': 'submit', 'displayNameRequired': 'false'}  # Fields that are passed in a typical Garmin login.
-http_req(url_gc_login, post_data)
-
-# Get the key.
-# TODO: Can we do this without iterating?
-login_ticket = None
-for cookie in cookie_jar:
-	if cookie.name == 'CASTGC':
-		login_ticket = cookie.value
-		break
-
-if not login_ticket:
-	raise Exception('Did not get a ticket cookie. Cannot log in. Did you enter the correct username and password?')
-
-# Chop of 'TGT-' off the beginning, prepend 'ST-0'.
-login_ticket = 'ST-0' + login_ticket[4:]
-
-http_req(url_gc_post_auth + 'ticket=' + login_ticket)
-
-# We should be logged in now.
-if not isdir(args.directory):
-	mkdir(args.directory)
-
-csv_filename = args.directory + '/activities.csv'
-csv_existed = isfile(csv_filename)
-
-csv_file = open(csv_filename, 'a')
-
-# Write header to CSV file
-if not csv_existed:
-	csv_file.write('Activity ID,Activity Name,Description,Begin Timestamp,Begin Timestamp (Raw Milliseconds),End Timestamp,End Timestamp (Raw Milliseconds),Device,Activity Parent,Activity Type,Event Type,Activity Time Zone,Max. Elevation,Max. Elevation (Raw),Begin Latitude (Decimal Degrees Raw),Begin Longitude (Decimal Degrees Raw),End Latitude (Decimal Degrees Raw),End Longitude (Decimal Degrees Raw),Average Moving Speed,Average Moving Speed (Raw),Max. Heart Rate (bpm),Average Heart Rate (bpm),Max. Speed,Max. Speed (Raw),Calories,Calories (Raw),Duration (h:m:s),Duration (Raw Seconds),Moving Duration (h:m:s),Moving Duration (Raw Seconds),Average Speed,Average Speed (Raw),Distance,Distance (Raw),Max. Heart Rate (bpm),Min. Elevation,Min. Elevation (Raw),Elevation Gain,Elevation Gain (Raw),Elevation Loss,Elevation Loss (Raw)\n')
-
-download_all = False
-if args.count == 'all':
-	# If the user wants to download all activities, first download one,
-	# then the result of that request will tell us how many are available
-	# so we will modify the variables then.
-	total_to_download = 1
-	download_all = True
-else:
-	total_to_download = int(args.count)
-total_downloaded = 0
-
-# This while loop will download data from the server in multiple chunks, if necessary.
-while total_downloaded < total_to_download:
-	# Maximum of 100... 400 return status if over 100.  So download 100 or whatever remains if less than 100.
-	if total_to_download - total_downloaded > 100:
-		num_to_download = 100
-	else:
-		num_to_download = total_to_download - total_downloaded
-
-	search_params = {'start': total_downloaded, 'limit': num_to_download}
-	# Query Garmin Connect
-	result = http_req(url_gc_search + urlencode(search_params))
-	json_results = json.loads(result)  # TODO: Catch possible exceptions here.
-		
-
-	search = json_results['results']['search']
-
-	if download_all:
-		# Modify total_to_download based on how many activities the server reports.
-		total_to_download = int(search['totalFound'])
-		# Do it only once.
-		download_all = False
-
-	# Pull out just the list of activities.
-	activities = json_results['results']['activities']
-
-	# Process each activity.
-	for a in activities:
-		# Display which entry we're working on.
-		print 'Garmin Connect activity: [' + a['activity']['activityId'] + ']',
-		print a['activity']['activityName']['value']
-		print '\t' + a['activity']['beginTimestamp']['display'] + ',',
-		if 'sumElapsedDuration' in a['activity']:
-			print a['activity']['sumElapsedDuration']['display'] + ',',
-		else:
-			print '??:??:??,',
-		if 'sumDistance' in a['activity']:
-			print a['activity']['sumDistance']['withUnit']
-		else:
-			print '0.00 Miles'
-
-		if args.format == 'gpx':
-			data_filename = args.directory + '/activity_' + a['activity']['activityId'] + '.gpx'
-			download_url = url_gc_gpx_activity + a['activity']['activityId'] + '?full=true'
-			file_mode = 'w'
-		elif args.format == 'tcx':
-			data_filename = args.directory + '/activity_' + a['activity']['activityId'] + '.tcx'
-			download_url = url_gc_tcx_activity + a['activity']['activityId'] + '?full=true'
-			file_mode = 'w'
-		elif args.format == 'original':
-			data_filename = args.directory + '/activity_' + a['activity']['activityId'] + '.zip'
-			fit_filename = args.directory + '/' + a['activity']['activityId'] + '.fit'
-			download_url = url_gc_original_activity + a['activity']['activityId']
-			file_mode = 'wb'
-		else:
-			raise Exception('Unrecognized format.')
-
-		if isfile(data_filename):
-			print '\tData file already exists; skipping...'
-			continue
-		if args.format == 'original' and isfile(fit_filename):  # Regardless of unzip setting, don't redownload if the ZIP or FIT file exists.
-			print '\tFIT data file already exists; skipping...'
-			continue
-
-		# Download the data file from Garmin Connect.
-		# If the download fails (e.g., due to timeout), this script will die, but nothing
-		# will have been written to disk about this activity, so just running it again
-		# should pick up where it left off.
-		print '\tDownloading file...',
-
-		try:
-			data = http_req(download_url)
-		except urllib2.HTTPError as e:
-			# Handle expected (though unfortunate) error codes; die on unexpected ones.
-			if e.code == 500 and args.format == 'tcx':
-				# Garmin will give an internal server error (HTTP 500) when downloading TCX files if the original was a manual GPX upload.
-				# Writing an empty file prevents this file from being redownloaded, similar to the way GPX files are saved even when there are no tracks.
-				# One could be generated here, but that's a bit much. Use the GPX format if you want actual data in every file,
-				# as I believe Garmin provides a GPX file for every activity.
-				print 'Writing empty file since Garmin did not generate a TCX file for this activity...',
-				data = ''
-			elif e.code == 404 and args.format == 'original':
-				# For manual activities (i.e., entered in online without a file upload), there is no original file.
-				# Write an empty file to prevent redownloading it.
-				print 'Writing empty file since there was no original activity data...',
-				data = ''
-			else:
-				raise Exception('Failed. Got an unexpected HTTP error (' + str(e.code) + download_url +').')
-
-		save_file = open(data_filename, file_mode)
-		save_file.write(data)
-		save_file.close()
-
-		if args.originaltime:
-			start_time=int(a['activity']['beginTimestamp']['millis']) // 1000
-			utime(data_filename, (start_time,start_time))
-
-		# Write stats to CSV.
-		empty_record = '"",'
-
-		csv_record = ''
-
-		csv_record += empty_record if 'activityId' not in a['activity'] else '"' + a['activity']['activityId'].replace('"', '""') + '",'
-		csv_record += empty_record if 'activityName' not in a['activity'] else '"' + a['activity']['activityName']['value'].replace('"', '""') + '",'
-		csv_record += empty_record if 'activityDescription' not in a['activity'] else '"' + a['activity']['activityDescription']['value'].replace('"', '""') + '",'
-		csv_record += empty_record if 'beginTimestamp' not in a['activity'] else '"' + a['activity']['beginTimestamp']['display'].replace('"', '""') + '",'
-		csv_record += empty_record if 'beginTimestamp' not in a['activity'] else '"' + a['activity']['beginTimestamp']['millis'].replace('"', '""') + '",'
-		csv_record += empty_record if 'endTimestamp' not in a['activity'] else '"' + a['activity']['endTimestamp']['display'].replace('"', '""') + '",'
-		csv_record += empty_record if 'endTimestamp' not in a['activity'] else '"' + a['activity']['endTimestamp']['millis'].replace('"', '""') + '",'
-		csv_record += empty_record if 'device' not in a['activity'] else '"' + a['activity']['device']['display'].replace('"', '""') + ' ' + a['activity']['device']['version'].replace('"', '""') + '",'
-		csv_record += empty_record if 'activityType' not in a['activity'] else '"' + a['activity']['activityType']['parent']['display'].replace('"', '""') + '",'
-		csv_record += empty_record if 'activityType' not in a['activity'] else '"' + a['activity']['activityType']['display'].replace('"', '""') + '",'
-		csv_record += empty_record if 'eventType' not in a['activity'] else '"' + a['activity']['eventType']['display'].replace('"', '""') + '",'
-		csv_record += empty_record if 'activityTimeZone' not in a['activity'] else '"' + a['activity']['activityTimeZone']['display'].replace('"', '""') + '",'
-		csv_record += empty_record if 'maxElevation' not in a['activity'] else '"' + a['activity']['maxElevation']['withUnit'].replace('"', '""') + '",'
-		csv_record += empty_record if 'maxElevation' not in a['activity'] else '"' + a['activity']['maxElevation']['value'].replace('"', '""') + '",'
-		csv_record += empty_record if 'beginLatitude' not in a['activity'] else '"' + a['activity']['beginLatitude']['value'].replace('"', '""') + '",'
-		csv_record += empty_record if 'beginLongitude' not in a['activity'] else '"' + a['activity']['beginLongitude']['value'].replace('"', '""') + '",'
-		csv_record += empty_record if 'endLatitude' not in a['activity'] else '"' + a['activity']['endLatitude']['value'].replace('"', '""') + '",'
-		csv_record += empty_record if 'endLongitude' not in a['activity'] else '"' + a['activity']['endLongitude']['value'].replace('"', '""') + '",'
-		csv_record += empty_record if 'weightedMeanMovingSpeed' not in a['activity'] else '"' + a['activity']['weightedMeanMovingSpeed']['display'].replace('"', '""') + '",'  # The units vary between Minutes per Mile and mph, but withUnit always displays "Minutes per Mile"
-		csv_record += empty_record if 'weightedMeanMovingSpeed' not in a['activity'] else '"' + a['activity']['weightedMeanMovingSpeed']['value'].replace('"', '""') + '",'
-		csv_record += empty_record if 'maxHeartRate' not in a['activity'] else '"' + a['activity']['maxHeartRate']['display'].replace('"', '""') + '",'
-		csv_record += empty_record if 'weightedMeanHeartRate' not in a['activity'] else '"' + a['activity']['weightedMeanHeartRate']['display'].replace('"', '""') + '",'
-		csv_record += empty_record if 'maxSpeed' not in a['activity'] else '"' + a['activity']['maxSpeed']['display'].replace('"', '""') + '",'  # The units vary between Minutes per Mile and mph, but withUnit always displays "Minutes per Mile"
-		csv_record += empty_record if 'maxSpeed' not in a['activity'] else '"' + a['activity']['maxSpeed']['value'].replace('"', '""') + '",'
-		csv_record += empty_record if 'sumEnergy' not in a['activity'] else '"' + a['activity']['sumEnergy']['display'].replace('"', '""') + '",'
-		csv_record += empty_record if 'sumEnergy' not in a['activity'] else '"' + a['activity']['sumEnergy']['value'].replace('"', '""') + '",'
-		csv_record += empty_record if 'sumElapsedDuration' not in a['activity'] else '"' + a['activity']['sumElapsedDuration']['display'].replace('"', '""') + '",'
-		csv_record += empty_record if 'sumElapsedDuration' not in a['activity'] else '"' + a['activity']['sumElapsedDuration']['value'].replace('"', '""') + '",'
-		csv_record += empty_record if 'sumMovingDuration' not in a['activity'] else '"' + a['activity']['sumMovingDuration']['display'].replace('"', '""') + '",'
-		csv_record += empty_record if 'sumMovingDuration' not in a['activity'] else '"' + a['activity']['sumMovingDuration']['value'].replace('"', '""') + '",'
-		csv_record += empty_record if 'weightedMeanSpeed' not in a['activity'] else '"' + a['activity']['weightedMeanSpeed']['withUnit'].replace('"', '""') + '",'
-		csv_record += empty_record if 'weightedMeanSpeed' not in a['activity'] else '"' + a['activity']['weightedMeanSpeed']['value'].replace('"', '""') + '",'
-		csv_record += empty_record if 'sumDistance' not in a['activity'] else '"' + a['activity']['sumDistance']['withUnit'].replace('"', '""') + '",'
-		csv_record += empty_record if 'sumDistance' not in a['activity'] else '"' + a['activity']['sumDistance']['value'].replace('"', '""') + '",'
-		csv_record += empty_record if 'minHeartRate' not in a['activity'] else '"' + a['activity']['minHeartRate']['display'].replace('"', '""') + '",'
-		csv_record += empty_record if 'maxElevation' not in a['activity'] else '"' + a['activity']['maxElevation']['withUnit'].replace('"', '""') + '",'
-		csv_record += empty_record if 'maxElevation' not in a['activity'] else '"' + a['activity']['maxElevation']['value'].replace('"', '""') + '",'
-		csv_record += empty_record if 'gainElevation' not in a['activity'] else '"' + a['activity']['gainElevation']['withUnit'].replace('"', '""') + '",'
-		csv_record += empty_record if 'gainElevation' not in a['activity'] else '"' + a['activity']['gainElevation']['value'].replace('"', '""') + '",'
-		csv_record += empty_record if 'lossElevation' not in a['activity'] else '"' + a['activity']['lossElevation']['withUnit'].replace('"', '""') + '",'
-		csv_record += empty_record if 'lossElevation' not in a['activity'] else '"' + a['activity']['lossElevation']['value'].replace('"', '""') + '"'
-		csv_record += '\n'
-
-		csv_file.write(csv_record.encode('utf8'))
-
-		if args.format == 'gpx':
-			# Validate GPX data. If we have an activity without GPS data (e.g., running on a treadmill),
-			# Garmin Connect still kicks out a GPX, but there is only activity information, no GPS data.
-			# N.B. You can omit the XML parse (and the associated log messages) to speed things up.
-			gpx = parseString(data)
-			gpx_data_exists = len(gpx.getElementsByTagName('trkpt')) > 0
-
-			if gpx_data_exists:
-				print 'Done. GPX data saved.'
-			else:
-				print 'Done. No track points found.'
-		elif args.format == 'original':
-			if args.unzip and data_filename[-3:].lower() == 'zip':  # Even manual upload of a GPX file is zipped, but we'll validate the extension.
-				print "Unzipping and removing original files...",
-				zip_file = open(data_filename, 'rb')
-				z = zipfile.ZipFile(zip_file)
-				for name in z.namelist():
-					ef=z.extract(name, args.directory)
-					if args.originaltime:
-						utime(ef, (start_time,start_time))
-				zip_file.close()
-				remove(data_filename)
-			print 'Done.'
-		else:
-			# TODO: Consider validating other formats.
-			print 'Done.'
-	total_downloaded += num_to_download
-# End while loop for multiple chunks.
-
-csv_file.close()
-
-print 'Done!'
->>>>>>> 24b59ee6
+    main(sys.argv)