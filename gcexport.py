#!/usr/bin/python
# -*- coding: utf-8 -*-

"""
File: gcexport.py
Original author: Kyle Krafka (https://github.com/kjkjava/)
Date: April 28, 2015
Fork author: Michael P (https://github.com/moderation/)
Date: February 21, 2016

Description:    Use this script to export your fitness data from Garmin Connect.
                See README.md for more information.

Activity & event types:
    https://connect.garmin.com/modern/main/js/properties/event_types/event_types.properties
    https://connect.garmin.com/modern/main/js/properties/activity_types/activity_types.properties
"""

# this avoids different pylint behaviour for python 2 and 3
from __future__ import print_function

from math import floor
from sets import Set
from urllib import urlencode
from datetime import datetime, timedelta, tzinfo
from getpass import getpass
from os import mkdir, remove, stat
from os.path import isdir, isfile
from sys import argv
from xml.dom.minidom import parseString

import argparse
import cookielib
import json
import re
import sys
<<<<<<< HEAD
import urllib
=======
>>>>>>> 792c52f7
import urllib2
import zipfile

SCRIPT_VERSION = '2.0.0'

COOKIE_JAR = cookielib.CookieJar()
OPENER = urllib2.build_opener(urllib2.HTTPCookieProcessor(COOKIE_JAR))


# print cookie_jar

def hhmmss_from_seconds(sec):
    """Helper function that converts seconds to HH:MM:SS time format."""
    if isinstance(sec, (float)):
        formatted_time = str(timedelta(seconds=int(sec))).zfill(8)
    else:
        formatted_time = "0.000"
    return formatted_time


def kmh_from_mps(mps):
    """Helper function that converts meters per second (mps) to km/h."""
    return str(mps * 3.6)


def write_to_file(filename, content, mode):
    """Helper function that persists content to file."""
    write_file = open(filename, mode)
    write_file.write(content)
    write_file.close()


# url is a string, post is a dictionary of POST parameters, headers is a dictionary of headers.
def http_req(url, post=None, headers={}):
    """Helper function that makes the HTTP requests."""
    request = urllib2.Request(url)
    # Tell Garmin we're some supported browser.
    request.add_header('User-Agent', 'Mozilla/5.0 (X11; Linux x86_64) AppleWebKit/537.36 (KHTML, \
        like Gecko) Chrome/54.0.2816.0 Safari/537.36')
    for header_key, header_value in headers.iteritems():
        request.add_header(header_key, header_value)
    if post:
        # print "POSTING"
        post = urlencode(post)  # Convert dictionary to POST parameter string.
    # print(request.headers)
    # print(COOKIE_JAR)
    # print(post)
    # print(request)
    response = OPENER.open(request, data=post)  # This line may throw a urllib2.HTTPError.

    # N.B. urllib2 will follow any 302 redirects. Also, the "open" call above may throw a
    # urllib2.HTTPError which is checked for below.
    # print(response.getcode())
    if response.getcode() == 204:
        # For activities without GPS coordinates, there is no GPX download (204 = no content).
        # Write an empty file to prevent redownloading it.
        print('Writing empty file since there was no GPX activity data...')
        return ''
    elif response.getcode() != 200:
        raise Exception('Bad return code (' + str(response.getcode()) + ') for: ' + url)

    return response.read()


# idea stolen from https://stackoverflow.com/a/31852401/3686
def load_properties(multiline, sep='=', comment_char='#'):
    """
    Read a multiline string of properties (key/value pair separated by *sep*) into a dict

    :param multiline: input string of properties
    :param sep:       separator between key and value
    :param comment_char: lines starting with this chara are considered comments, not key/value pairs
    :return:
    """
    props = {}
    for line in multiline.splitlines():
        l = line.strip()
        if l and not l.startswith(comment_char):
            key_value = l.split(sep)
            key = key_value[0].strip()
            value = sep.join(key_value[1:]).strip().strip('"')
            props[key] = value
    return props


def value_if_found_else_key(dict, key):
    """Lookup a value in dict and use the key itself as fallback"""
    return dict.get(key, key)


def absentOrNull(element, a):
    """Return False only if a[element] is valid and not None"""
    if not a:
        return True
    elif element not in a:
        return True
    elif a[element]:
        return False
    else:
        return True

<<<<<<< HEAD
def fromActivitiesOrDetail(element, a, detail, detailContainer, details):
=======

def fromActivitiesOrDetail(element, a, detail, detailContainer):
    """Return detail[detailContainer][element] if valid and a[element] (or None) otherwise"""
>>>>>>> 792c52f7
    if absentOrNull(detailContainer, detail) or absentOrNull(element, detail[detailContainer]):
        return None if absentOrNull(element, a) else a[element]
    else:
        return detail[detailContainer][element]


def trunc6(f):
    return "{0:12.6f}".format(floor(f * 1000000) / 1000000).lstrip()


# A class building tzinfo objects for fixed-offset time zones.
# (copied from https://docs.python.org/2/library/datetime.html)
class FixedOffset(tzinfo):
    """Fixed offset in minutes east from UTC."""

    def __init__(self, offset, name):
        self.__offset = timedelta(minutes=offset)
        self.__name = name

    def utcoffset(self, dt):
        return self.__offset

    def tzname(self, dt):
        return self.__name

    def dst(self, dt):
        return timedelta(0)


# build an 'aware' datetime from two 'naive' datetime objects (that is timestamps
# as present in the activities.json), using the time difference as offset
def offsetDateTime(timeLocal, timeGMT):
    localDT = datetime.strptime(timeLocal, "%Y-%m-%d %H:%M:%S")
    gmtDT = datetime.strptime(timeGMT, "%Y-%m-%d %H:%M:%S")
    offset = localDT - gmtDT
    offsetTz = FixedOffset(offset.seconds / 60, "LCL")
    return localDT.replace(tzinfo=offsetTz)


# this is almost the datetime format Garmin used in the activity-search-service
# JSON 'display' fields (Garmin didn't zero-pad the date and the hour, but %d and %H do)
ALMOST_RFC_1123 = "%a, %d %b %Y %H:%M"

# map the numeric parentTypeId to its name for the CSV output
parent_type_id = {
    1: 'running',
    2: 'cycling',
    3: 'hiking',
    4: 'other',
    9: 'walking',
    17: 'any activity type',
    26: 'swimming',
    29: 'fitness equipment',
    71: 'motorcycling',
    83: 'transition',
    144: 'diving',
    149: 'yoga'
}

# typeId values using pace instead of speed
uses_pace = Set([1, 3, 9])  # running, hiking, walking


def paceOrSpeedRaw(typeId, parentTypeId, mps):
    kmh = 3.6 * mps
    if (typeId in uses_pace) or (parentTypeId in uses_pace):
        return 60 / kmh
    else:
        return kmh


def paceOrSpeedFormatted(typeId, parentTypeId, mps):
    kmh = 3.6 * mps
    if (typeId in uses_pace) or (parentTypeId in uses_pace):
        # format seconds per kilometer as MM:SS, see https://stackoverflow.com/a/27751293
        return '{0:02d}:{1:02d}'.format(*divmod(int(round(3600 / kmh)), 60))
    else:
        return "{0:.1f}".format(round(kmh, 1))

<<<<<<< HEAD
=======

>>>>>>> 792c52f7
def main(argv):
    CURRENT_DATE = datetime.now().strftime('%Y-%m-%d')
    ACTIVITIES_DIRECTORY = './' + CURRENT_DATE + '_garmin_connect_export'

    PARSER = argparse.ArgumentParser()

    # TODO: Implement verbose and/or quiet options.
    # PARSER.add_argument('-v', '--verbose', help="increase output verbosity", action="store_true")
    PARSER.add_argument('--version', help="print version and exit", action="store_true")
    PARSER.add_argument('--username', help="your Garmin Connect username (otherwise, you will be \
        prompted)", nargs='?')
    PARSER.add_argument('--password', help="your Garmin Connect password (otherwise, you will be \
        prompted)", nargs='?')
    PARSER.add_argument('-c', '--count', nargs='?', default="1", help="number of recent activities to \
        download, or 'all' (default: 1)")
    PARSER.add_argument('-f', '--format', nargs='?', choices=['gpx', 'tcx', 'original', 'json'], default="gpx",
        help="export format; can be 'gpx', 'tcx', 'original' or 'json' (default: 'gpx')")
    PARSER.add_argument('-d', '--directory', nargs='?', default=ACTIVITIES_DIRECTORY, help="the \
        directory to export to (default: './YYYY-MM-DD_garmin_connect_export')")
    PARSER.add_argument('-u', '--unzip', help="if downloading ZIP files (format: 'original'), unzip \
        the file and removes the ZIP file", action="store_true")

    ARGS = PARSER.parse_args(argv[1:])

    if ARGS.version:
        print(argv[0] + ", version " + SCRIPT_VERSION)
        exit(0)

    print('Welcome to Garmin Connect Exporter!')

    # Create directory for data files.
    if isdir(ARGS.directory):
        print('Warning: Output directory already exists. Will skip already-downloaded files and \
            append to the CSV file.')

    USERNAME = ARGS.username if ARGS.username else input('Username: ')
    PASSWORD = ARGS.password if ARGS.password else getpass()

    # Maximum number of activities you can request at once.
    # Used to be 100 and enforced by Garmin for older endpoints; for the current endpoint 'URL_GC_LIST'
    # the limit is not known (I have less than 1000 activities and could get them all in one go)
    LIMIT_MAXIMUM = 1000

    MAX_TRIES = 3

    WEBHOST = "https://connect.garmin.com"
    REDIRECT = "https://connect.garmin.com/post-auth/login"
    BASE_URL = "http://connect.garmin.com/en-US/signin"
    GAUTH = "http://connect.garmin.com/gauth/hostname"
    SSO = "https://sso.garmin.com/sso"
    CSS = "https://static.garmincdn.com/com.garmin.connect/ui/css/gauth-custom-v1.2-min.css"

    DATA = {
        'service': REDIRECT,
        'webhost': WEBHOST,
        'source': BASE_URL,
        'redirectAfterAccountLoginUrl': REDIRECT,
        'redirectAfterAccountCreationUrl': REDIRECT,
        'gauthHost': SSO,
        'locale': 'en_US',
        'id': 'gauth-widget',
        'cssUrl': CSS,
        'clientId': 'GarminConnect',
        'rememberMeShown': 'true',
        'rememberMeChecked': 'false',
        'createAccountShown': 'true',
        'openCreateAccount': 'false',
        'usernameShown': 'false',
        'displayNameShown': 'false',
        'consumeServiceTicket': 'false',
        'initialFocus': 'true',
        'embedWidget': 'false',
        'generateExtraServiceTicket': 'false'
<<<<<<< HEAD
        }

    print urllib.urlencode(DATA)

    # URLs for various services.
    URL_GC_LOGIN     = 'https://sso.garmin.com/sso/login?' + urllib.urlencode(DATA)
=======
    }

    print(urlencode(DATA))

    # URLs for various services.
    URL_GC_LOGIN = 'https://sso.garmin.com/sso/login?' + urlencode(DATA)
>>>>>>> 792c52f7
    URL_GC_POST_AUTH = 'https://connect.garmin.com/modern/activities?'
    URL_GC_SEARCH = 'https://connect.garmin.com/proxy/activity-search-service-1.2/json/activities?start=0&limit=1'
    URL_GC_LIST = \
        'https://connect.garmin.com/modern/proxy/activitylist-service/activities/search/activities?'
    URL_GC_ACTIVITY = 'https://connect.garmin.com/modern/proxy/activity-service/activity/'
<<<<<<< HEAD
    url_gc_device    = 'https://connect.garmin.com/modern/proxy/device-service/deviceservice/app-info/'
=======
    url_gc_device = 'https://connect.garmin.com/modern/proxy/device-service/deviceservice/app-info/'
>>>>>>> 792c52f7
    url_gc_act_props = 'https://connect.garmin.com/modern/main/js/properties/activity_types/activity_types.properties'
    url_gc_evt_props = 'https://connect.garmin.com/modern/main/js/properties/event_types/event_types.properties'
    URL_GC_GPX_ACTIVITY = \
        'https://connect.garmin.com/modern/proxy/download-service/export/gpx/activity/'
    URL_GC_TCX_ACTIVITY = \
        'https://connect.garmin.com/modern/proxy/download-service/export/tcx/activity/'
    URL_GC_ORIGINAL_ACTIVITY = 'http://connect.garmin.com/proxy/download-service/files/activity/'

    # Initially, we need to get a valid session cookie, so we pull the login page.
    print('Request login page')
    http_req(URL_GC_LOGIN)
    print('Finish login page')

    # Now we'll actually login.
    # Fields that are passed in a typical Garmin login.
    POST_DATA = {
        'username': USERNAME,
        'password': PASSWORD,
        'embed': 'true',
        'lt': 'e1s1',
        '_eventId': 'submit',
        'displayNameRequired': 'false'
<<<<<<< HEAD
        }

    print('Post login data')
    login_response = http_req(URL_GC_LOGIN, POST_DATA)
    print('Finish login post')

    # extract the ticket from the login response
    pattern = re.compile(r".*\?ticket=([-\w]+)\";.*", re.MULTILINE|re.DOTALL)
    match = pattern.match(login_response)
    if not match:
        raise Exception('Did not get a ticket in the login response. Cannot log in. Did you enter the correct username and password?')
    LOGIN_TICKET = match.group(1)
    print 'login ticket=' + LOGIN_TICKET

    print('Request authentication')
    # print(URL_GC_POST_AUTH + 'ticket=' + LOGIN_TICKET)
=======
    }

    print('Post login data')
    LOGIN_RESPONSE = http_req(URL_GC_LOGIN, POST_DATA)
    print('Finish login post')

    # extract the ticket from the login response
    PATTERN = re.compile(r".*\?ticket=([-\w]+)\";.*", re.MULTILINE | re.DOTALL)
    MATCH = PATTERN.match(LOGIN_RESPONSE)
    if not MATCH:
        raise Exception('Did not get a ticket in the login response. Cannot log in. Did \
    you enter the correct username and password?')
    LOGIN_TICKET = MATCH.group(1)
    print('login ticket=' + LOGIN_TICKET)

    print("Request authentication URL: " + URL_GC_POST_AUTH + 'ticket=' + LOGIN_TICKET)
>>>>>>> 792c52f7
    http_req(URL_GC_POST_AUTH + 'ticket=' + LOGIN_TICKET)
    print('Finished authentication')

    # We should be logged in now.
    if not isdir(ARGS.directory):
        mkdir(ARGS.directory)

    CSV_FILENAME = ARGS.directory + '/activities.csv'
    CSV_EXISTED = isfile(CSV_FILENAME)

    CSV_FILE = open(CSV_FILENAME, 'a')

    # Write header to CSV file
    if not CSV_EXISTED:
        CSV_FILE.write('Activity name,\
    Description,\
    Begin timestamp,\
    Duration (h:m:s),\
    Moving duration (h:m:s),\
    Distance (km),\
    Average speed (km/h or min/km),\
    Average moving speed (km/h or min/km),\
    Max. speed (km/h or min/km),\
    Elevation loss uncorrected (m),\
    Elevation gain uncorrected (m),\
    Elevation min. uncorrected (m),\
    Elevation max. uncorrected (m),\
    Min. heart rate (bpm),\
    Max. heart rate (bpm),\
    Average heart rate (bpm),\
    Calories,\
    Avg. cadence (rpm),\
    Max. cadence (rpm),\
    Strokes,\
    Avg. temp (°C),\
    Min. temp (°C),\
    Max. temp (°C),\
    Map,\
    End timestamp,\
    Begin timestamp (ms),\
    End timestamp (ms),\
    Device,\
    Activity type,\
    Event type,\
    Time zone,\
    Begin latitude (°DD),\
    Begin longitude (°DD),\
    End latitude (°DD),\
    End longitude (°DD),\
    Elevation gain corrected (m),\
    Elevation loss corrected (m),\
    Elevation max. corrected (m),\
    Elevation min. corrected (m),\
    Sample count\n')

<<<<<<< HEAD

=======
>>>>>>> 792c52f7
    if ARGS.count == 'all':
        # If the user wants to download all activities, first download one,
        # then the result of that request will tell us how many are available
        # so we will modify the variables then.
<<<<<<< HEAD
        print "Making result summary request ~~~~~~~~~~~~~~~~~~~~~~~~~~~~~~~~~~"
        print URL_GC_SEARCH
        result = http_req(URL_GC_SEARCH)
        print "Finished result summary request ~~~~~~~~~~~~~~~~~~~~~~~~~~~~~~~~"

        # Persist JSON
        write_to_file(ARGS.directory + '/activities-summary.json', result)
=======
        print("Making result summary request ~~~~~~~~~~~~~~~~~~~~~~~~~~~~~~~~~~")
        print(URL_GC_SEARCH)
        result = http_req(URL_GC_SEARCH)
        print("Finished result summary request ~~~~~~~~~~~~~~~~~~~~~~~~~~~~~~~~")

        # Persist JSON
        write_to_file(ARGS.directory + '/activities-summary.json', result, 'a')
>>>>>>> 792c52f7

        # Modify TOTAL_TO_DOWNLOAD based on how many activities the server reports.
        json_results = json.loads(result)  # TODO: Catch possible exceptions here.
        TOTAL_TO_DOWNLOAD = int(json_results['results']['totalFound'])
    else:
        TOTAL_TO_DOWNLOAD = int(ARGS.count)
    TOTAL_DOWNLOADED = 0

    device_dict = dict()

    # load some dictionaries with lookup data from REST services
    activityTypeProps = http_req(url_gc_act_props)
<<<<<<< HEAD
    # write_to_file(ARGS.directory + '/activity_types.properties', activityTypeProps)
    activityTypeName = loadProperties(activityTypeProps)
    eventTypeProps = http_req(url_gc_evt_props)
    # write_to_file(ARGS.directory + '/event_types.properties', eventTypeProps)
    eventTypeName = loadProperties(eventTypeProps)
=======
    # write_to_file(ARGS.directory + '/activity_types.properties', activityTypeProps, 'a')
    activityTypeName = load_properties(activityTypeProps)
    eventTypeProps = http_req(url_gc_evt_props)
    # write_to_file(ARGS.directory + '/event_types.properties', eventTypeProps, 'a')
    eventTypeName = load_properties(eventTypeProps)
>>>>>>> 792c52f7

    # This while loop will download data from the server in multiple chunks, if necessary.
    while TOTAL_DOWNLOADED < TOTAL_TO_DOWNLOAD:
        # Maximum chunk size 'LIMIT_MAXIMUM' ... 400 return status if over maximum.  So download
        # maximum or whatever remains if less than maximum.
        # As of 2018-03-06 I get return status 500 if over maximum
        if TOTAL_TO_DOWNLOAD - TOTAL_DOWNLOADED > LIMIT_MAXIMUM:
            NUM_TO_DOWNLOAD = LIMIT_MAXIMUM
        else:
            NUM_TO_DOWNLOAD = TOTAL_TO_DOWNLOAD - TOTAL_DOWNLOADED

        SEARCH_PARAMS = {'start': TOTAL_DOWNLOADED, 'limit': NUM_TO_DOWNLOAD}
        # Query Garmin Connect
        print("Making activity request ~~~~~~~~~~~~~~~~~~~~~~~~~~~~~~~~~~~~~~")
        print(URL_GC_LIST + urlencode(SEARCH_PARAMS))
        RESULT = http_req(URL_GC_LIST + urlencode(SEARCH_PARAMS))
        print("Finished activity request ~~~~~~~~~~~~~~~~~~~~~~~~~~~~~~~~~~~~~~")

        # Persist JSON
<<<<<<< HEAD
        write_to_file(ARGS.directory + '/activities.json', RESULT)
=======
        write_to_file(ARGS.directory + '/activities.json', RESULT, 'a')
>>>>>>> 792c52f7

        JSON_RESULTS = json.loads(RESULT)  # TODO: Catch possible exceptions here.

        # search = JSON_RESULTS['results']['search']

        # Pull out just the list of activities.
        ACTIVITIES = JSON_RESULTS

        # Process each activity.
        for a in ACTIVITIES:
            # Display which entry we're working on.
<<<<<<< HEAD
            print 'Garmin Connect activity: [' + str(a['activityId']) + ']',
            print a['activityName']
=======
            print('Garmin Connect activity: [' + str(a['activityId']) + '] ', end='')
            print(a['activityName'])
>>>>>>> 792c52f7

            # Retrieve also the detail data from the activity (the one displayed on
            # the https://connect.garmin.com/modern/activity/xxx page), because some
            # data are missing from 'a' (or are even different, e.g. for my activities
            # 86497297 or 86516281)
            activity_details = None
            details = None
            tries = MAX_TRIES
            while tries > 0:
                activity_details = http_req(URL_GC_ACTIVITY + str(a['activityId']))
                details = json.loads(activity_details)
                # I observed a failure to get a complete JSON detail in about 5-10 calls out of 1000
                # retrying then statistically gets a better JSON ;-)
                if len(details['summaryDTO']) > 0:
                    tries = 0
                else:
<<<<<<< HEAD
                    print 'retrying for ' + str(a['activityId'])
=======
                    print('retrying for ' + str(a['activityId']))
>>>>>>> 792c52f7
                    tries -= 1
                    if tries == 0:
                        raise Exception('Didn\'t get "summaryDTO" after ' + str(MAX_TRIES) + ' tries for ' + str(a['activityId']))

            parentTypeId = 4 if absentOrNull('activityType', a) else a['activityType']['parentTypeId']
            typeId = 4 if absentOrNull('activityType', a) else a['activityType']['typeId']

            startTimeWithOffset = offsetDateTime(a['startTimeLocal'], a['startTimeGMT'])
            elapsedDuration = details['summaryDTO']['elapsedDuration'] if 'summaryDTO' in details and 'elapsedDuration' in details['summaryDTO'] else None
            duration = elapsedDuration if elapsedDuration else a['duration']
            durationSeconds = int(round(duration))
            endTimeWithOffset = startTimeWithOffset + timedelta(seconds=durationSeconds) if duration else None

            # get some values from detail if present, from a otherwise
<<<<<<< HEAD
            startLatitude = fromActivitiesOrDetail('startLatitude', a, details, 'summaryDTO', details)
            startLongitude = fromActivitiesOrDetail('startLongitude', a, details, 'summaryDTO', details)
            endLatitude = fromActivitiesOrDetail('endLatitude', a, details, 'summaryDTO', details)
            endLongitude = fromActivitiesOrDetail('endLongitude', a, details, 'summaryDTO', details)

            print '\t' + startTimeWithOffset.isoformat() + ',',
            if 'duration' in a:
                print hhmmss_from_seconds(a['duration']) + ',',
            else:
                print '??:??:??,',
            if 'distance' in a and isinstance(a['distance'], (float)):
                print "{0:.3f}".format(a['distance']/1000) + 'km'
            else:
                print '0.000 km'

            # try to get the device details (and cache them, as they're used for multiple activities)
            device = None
            device_app_inst_id = None if absentOrNull('metadataDTO', details) else details['metadataDTO']['deviceApplicationInstallationId']
            if device_app_inst_id:
                if not (device_dict.has_key(device_app_inst_id)):
                    # print '\tGetting device details ' + str(device_app_inst_id)
                    device_details = http_req(url_gc_device + str(device_app_inst_id))
                    write_to_file(ARGS.directory + '/device_' + str(device_app_inst_id) + '.json', device_details)
                    device_dict[device_app_inst_id] = None if not device_details else json.loads(device_details)
                device = device_dict[device_app_inst_id]

            if ARGS.format == 'gpx':
                data_filename = ARGS.directory + '/activity_' + str(a['activityId']) + '.gpx'
                download_url = URL_GC_GPX_ACTIVITY + str(a['activityId']) + '?full=true'
                # download_url = URL_GC_GPX_ACTIVITY + str(a['activityId']) + '?full=true' + '&original=true'
                print download_url
                file_mode = 'w'
            elif ARGS.format == 'tcx':
                data_filename = ARGS.directory + '/activity_' + str(a['activityId']) + '.tcx'
                download_url = URL_GC_TCX_ACTIVITY + str(a['activityId']) + '?full=true'
                file_mode = 'w'
            elif ARGS.format == 'original':
                data_filename = ARGS.directory + '/activity_' + str(a['activityId']) + '.zip'
                fit_filename = ARGS.directory + '/' + str(a['activityId']) + '.fit'
                download_url = URL_GC_ORIGINAL_ACTIVITY + str(a['activityId'])
                file_mode = 'wb'
            elif ARGS.format == 'json':
                data_filename = ARGS.directory + '/activity_' + str(a['activityId']) + '.json'
                file_mode = 'w'
            else:
                raise Exception('Unrecognized format.')

            if isfile(data_filename):
                print('\tData file already exists; skipping...')
                continue
            # Regardless of unzip setting, don't redownload if the ZIP or FIT file exists.
            if ARGS.format == 'original' and isfile(fit_filename):
                print('\tFIT data file already exists; skipping...')
                continue

            if ARGS.format != 'json':
                # Download the data file from Garmin Connect. If the download fails (e.g., due to timeout),
                # this script will die, but nothing will have been written to disk about this activity, so
                # just running it again should pick up where it left off.
                print('\tDownloading file...')

                try:
                    data = http_req(download_url)
                except urllib2.HTTPError as e:
                    # Handle expected (though unfortunate) error codes; die on unexpected ones.
                    if e.code == 500 and ARGS.format == 'tcx':
                        # Garmin will give an internal server error (HTTP 500) when downloading TCX files
                        # if the original was a manual GPX upload. Writing an empty file prevents this file
                        # from being redownloaded, similar to the way GPX files are saved even when there
                        # are no tracks. One could be generated here, but that's a bit much. Use the GPX
                        # format if you want actual data in every file, as I believe Garmin provides a GPX
                        # file for every activity.
                        print('Writing empty file since Garmin did not generate a TCX file for this \
                            activity...')
                        data = ''
                    elif e.code == 404 and ARGS.format == 'original':
                        # For manual activities (i.e., entered in online without a file upload), there is
                        # no original file. # Write an empty file to prevent redownloading it.
                        print('Writing empty file since there was no original activity data...')
                        data = ''
                    else:
                        raise Exception('Failed. Got an unexpected HTTP error (' + str(e.code) + download_url +').')
            else:
                data = activity_details

            save_file = open(data_filename, file_mode)
            save_file.write(data)
            save_file.close()
=======
            startLatitude = fromActivitiesOrDetail('startLatitude', a, details, 'summaryDTO')
            startLongitude = fromActivitiesOrDetail('startLongitude', a, details, 'summaryDTO')
            endLatitude = fromActivitiesOrDetail('endLatitude', a, details, 'summaryDTO')
            endLongitude = fromActivitiesOrDetail('endLongitude', a, details, 'summaryDTO')

            print('\t' + startTimeWithOffset.isoformat() + ', ', end='')
            if 'duration' in a:
                print(hhmmss_from_seconds(a['duration']) + ', ', end='')
            else:
                print('??:??:??, ', end='')
            if 'distance' in a and isinstance(a['distance'], (float)):
                print("{0:.3f}".format(a['distance'] / 1000) + 'km')
            else:
                print('0.000 km')

            # try to get the device details (and cache them, as they're used for multiple activities)
            device = None
            device_app_inst_id = None if absentOrNull('metadataDTO', details) else details['metadataDTO']['deviceApplicationInstallationId']
            if device_app_inst_id:
                if not device_dict.has_key(device_app_inst_id):
                    # print '\tGetting device details ' + str(device_app_inst_id)
                    device_details = http_req(url_gc_device + str(device_app_inst_id))
                    write_to_file(ARGS.directory + '/device_' + str(device_app_inst_id) + '.json', device_details, 'a')
                    device_dict[device_app_inst_id] = None if not device_details else json.loads(device_details)
                device = device_dict[device_app_inst_id]

            if ARGS.format == 'gpx':
                data_filename = ARGS.directory + '/activity_' + str(a['activityId']) + '.gpx'
                download_url = URL_GC_GPX_ACTIVITY + str(a['activityId']) + '?full=true'
                # download_url = URL_GC_GPX_ACTIVITY + str(a['activityId']) + '?full=true' + '&original=true'
                print(download_url)
                file_mode = 'w'
            elif ARGS.format == 'tcx':
                data_filename = ARGS.directory + '/activity_' + str(a['activityId']) + '.tcx'
                download_url = URL_GC_TCX_ACTIVITY + str(a['activityId']) + '?full=true'
                file_mode = 'w'
            elif ARGS.format == 'original':
                data_filename = ARGS.directory + '/activity_' + str(a['activityId']) + '.zip'
                fit_filename = ARGS.directory + '/' + str(a['activityId']) + '.fit'
                download_url = URL_GC_ORIGINAL_ACTIVITY + str(a['activityId'])
                file_mode = 'wb'
            elif ARGS.format == 'json':
                data_filename = ARGS.directory + '/activity_' + str(a['activityId']) + '.json'
                file_mode = 'w'
            else:
                raise Exception('Unrecognized format.')

            if isfile(data_filename):
                print('\tData file already exists; skipping...')
                continue
            # Regardless of unzip setting, don't redownload if the ZIP or FIT file exists.
            if ARGS.format == 'original' and isfile(fit_filename):
                print('\tFIT data file already exists; skipping...')
                continue

            if ARGS.format != 'json':
                # Download the data file from Garmin Connect. If the download fails (e.g., due to timeout),
                # this script will die, but nothing will have been written to disk about this activity, so
                # just running it again should pick up where it left off.
                print('\tDownloading file...')

                try:
                    data = http_req(download_url)
                except urllib2.HTTPError as e:
                    # Handle expected (though unfortunate) error codes; die on unexpected ones.
                    if e.code == 500 and ARGS.format == 'tcx':
                        # Garmin will give an internal server error (HTTP 500) when downloading TCX files
                        # if the original was a manual GPX upload. Writing an empty file prevents this file
                        # from being redownloaded, similar to the way GPX files are saved even when there
                        # are no tracks. One could be generated here, but that's a bit much. Use the GPX
                        # format if you want actual data in every file, as I believe Garmin provides a GPX
                        # file for every activity.
                        print('Writing empty file since Garmin did not generate a TCX file for this \
                            activity...')
                        data = ''
                    elif e.code == 404 and ARGS.format == 'original':
                        # For manual activities (i.e., entered in online without a file upload), there is
                        # no original file. # Write an empty file to prevent redownloading it.
                        print('Writing empty file since there was no original activity data...')
                        data = ''
                    else:
                        raise Exception('Failed. Got an unexpected HTTP error (' + str(e.code) + download_url + ').')
            else:
                data = activity_details

            # Persist file
            write_to_file(data_filename, data, file_mode)
>>>>>>> 792c52f7

            # Write stats to CSV.
            empty_record = '"",'
            csv_record = ''

            csv_record += empty_record if absentOrNull('activityName', a) else '"' + a['activityName'].replace('"', '""') + '",'
            csv_record += empty_record if absentOrNull('description', a) else '"' + a['description'].replace('"', '""') + '",'
            csv_record += '"' + startTimeWithOffset.strftime(ALMOST_RFC_1123) + '",'
            # csv_record += '"' + startTimeWithOffset.isoformat() + '",'
            csv_record += empty_record if not duration else hhmmss_from_seconds(round(duration)) + ','
            csv_record += empty_record if absentOrNull('movingDuration', details['summaryDTO']) else hhmmss_from_seconds(details['summaryDTO']['movingDuration']) + ','
            csv_record += empty_record if absentOrNull('distance', a) else '"' + "{0:.5f}".format(a['distance']/1000) + '",'
            csv_record += empty_record if absentOrNull('averageSpeed', a) else '"' + trunc6(paceOrSpeedRaw(typeId, parentTypeId, a['averageSpeed'])) + '",'
            csv_record += empty_record if absentOrNull('averageMovingSpeed', details['summaryDTO']) else '"' + trunc6(paceOrSpeedRaw(typeId, parentTypeId, details['summaryDTO']['averageMovingSpeed'])) + '",'
            csv_record += empty_record if absentOrNull('maxSpeed', details['summaryDTO']) else '"' + trunc6(paceOrSpeedRaw(typeId, parentTypeId, details['summaryDTO']['maxSpeed'])) + '",'
            csv_record += empty_record if a['elevationCorrected'] or absentOrNull('elevationLoss', details['summaryDTO']) else '"' + str(round(details['summaryDTO']['elevationLoss'], 2)) + '",'
            csv_record += empty_record if a['elevationCorrected'] or absentOrNull('elevationGain', details['summaryDTO']) else '"' + str(round(details['summaryDTO']['elevationGain'], 2)) + '",'
            csv_record += empty_record if a['elevationCorrected'] or absentOrNull('minElevation', details['summaryDTO']) else '"' + str(round(details['summaryDTO']['minElevation'], 2)) + '",'
            csv_record += empty_record if a['elevationCorrected'] or absentOrNull('maxElevation', details['summaryDTO']) else '"' + str(round(details['summaryDTO']['maxElevation'], 2)) + '",'
<<<<<<< HEAD
            csv_record += empty_record # no minimum heart rate in JSON
=======
            csv_record += empty_record  # no minimum heart rate in JSON
>>>>>>> 792c52f7
            csv_record += empty_record if absentOrNull('maxHR', a) else '"' + "{0:.0f}".format(a['maxHR']) + '",'
            csv_record += empty_record if absentOrNull('averageHR', a) else '"' + "{0:.0f}".format(a['averageHR']) + '",'
            csv_record += empty_record if absentOrNull('calories', details['summaryDTO']) else '"' + str(details['summaryDTO']['calories']) + '",'
            csv_record += empty_record if absentOrNull('averageBikingCadenceInRevPerMinute', a) else '"' + str(a['averageBikingCadenceInRevPerMinute']) + '",'
            csv_record += empty_record if absentOrNull('maxBikingCadenceInRevPerMinute', a) else '"' + str(a['maxBikingCadenceInRevPerMinute']) + '",'
            csv_record += empty_record if absentOrNull('strokes', a) else '"' + str(a['strokes']) + '",'
            csv_record += empty_record if absentOrNull('averageTemperature', details['summaryDTO']) else '"' + str(details['summaryDTO']['averageTemperature']) + '",'
            csv_record += empty_record if absentOrNull('minTemperature', details['summaryDTO']) else '"' + str(details['summaryDTO']['minTemperature']) + '",'
            csv_record += empty_record if absentOrNull('maxTemperature', details['summaryDTO']) else '"' + str(details['summaryDTO']['maxTemperature']) + '",'
            csv_record += '"https://connect.garmin.com/modern/activity/' + str(a['activityId']) + '",'
            csv_record += empty_record if not endTimeWithOffset else '"' + endTimeWithOffset.strftime(ALMOST_RFC_1123) + '",'
            csv_record += empty_record if not startTimeWithOffset else '"' + startTimeWithOffset.isoformat() + '",'
            # csv_record += empty_record if absentOrNull('beginTimestamp', a) else '"' + str(a['beginTimestamp']) + '",'
            csv_record += empty_record if not endTimeWithOffset else '"' + endTimeWithOffset.isoformat() + '",'
            # csv_record += empty_record if absentOrNull('beginTimestamp', a) else '"' + str(a['beginTimestamp']+durationSeconds*1000) + '",'
            csv_record += empty_record if absentOrNull('productDisplayName', device) else '"' + device['productDisplayName'].replace('"', '""') + ' ' + device['versionString'] + '",'
<<<<<<< HEAD
            csv_record += empty_record if absentOrNull('activityType', a) else '"' + valueIfFoundElseKey(activityTypeName, 'activity_type_' + a['activityType']['typeKey']) + '",'
            csv_record += empty_record if absentOrNull('eventType', a) else '"' + valueIfFoundElseKey(eventTypeName, a['eventType']['typeKey']) + '",'
=======
            csv_record += empty_record if absentOrNull('activityType', a) else '"' + value_if_found_else_key(activityTypeName, 'activity_type_' + a['activityType']['typeKey']) + '",'
            csv_record += empty_record if absentOrNull('eventType', a) else '"' + value_if_found_else_key(eventTypeName, a['eventType']['typeKey']) + '",'
>>>>>>> 792c52f7
            csv_record += '"' + startTimeWithOffset.isoformat()[-6:] + '",'
            csv_record += empty_record if not startLatitude else '"' + trunc6(startLatitude) + '",'
            csv_record += empty_record if not startLongitude else '"' + trunc6(startLongitude) + '",'
            csv_record += empty_record if not endLatitude else '"' + trunc6(endLatitude) + '",'
            csv_record += empty_record if not endLongitude else '"' + trunc6(endLongitude) + '",'
            csv_record += empty_record if not a['elevationCorrected'] or absentOrNull('elevationGain', details['summaryDTO']) else '"' + str(round(details['summaryDTO']['elevationGain'], 2)) + '",'
            csv_record += empty_record if not a['elevationCorrected'] or absentOrNull('elevationLoss', details['summaryDTO']) else '"' + str(round(details['summaryDTO']['elevationLoss'], 2)) + '",'
            csv_record += empty_record if not a['elevationCorrected'] or absentOrNull('maxElevation', details['summaryDTO']) else '"' + str(round(details['summaryDTO']['maxElevation'], 2)) + '",'
            csv_record += empty_record if not a['elevationCorrected'] or absentOrNull('minElevation', details['summaryDTO']) else '"' + str(round(details['summaryDTO']['minElevation'], 2)) + '",'
<<<<<<< HEAD
            csv_record += '""'         # no Sample Count in JSON
=======
            csv_record += '""'  # no Sample Count in JSON
>>>>>>> 792c52f7
            csv_record += '\n'

            CSV_FILE.write(csv_record.encode('utf8'))

            if ARGS.format == 'gpx' and data:
                # Validate GPX data. If we have an activity without GPS data (e.g., running on a
                # treadmill). Garmin Connect still kicks out a GPX (sometimes), but there is only activity
                # information, no GPS data. N.B. You can omit the XML parse (and the associated log
                # messages) to speed things up.
                gpx = parseString(data)
                gpx_data_exists = len(gpx.getElementsByTagName('trkpt')) > 0

                if gpx_data_exists:
                    print('Done. GPX data saved.')
                else:
                    print('Done. No track points found.')
            elif ARGS.format == 'original':
                # Even manual upload of a GPX file is zipped, but we'll validate the extension.
                if ARGS.unzip and data_filename[-3:].lower() == 'zip':
                    print("Unzipping and removing original files...")
                    print('Filesize is: ' + str(stat(data_filename).st_size))
                    if stat(data_filename).st_size > 0:
                        zip_file = open(data_filename, 'rb')
                        z = zipfile.ZipFile(zip_file)
                        for name in z.namelist():
                            z.extract(name, ARGS.directory)
                        zip_file.close()
                    else:
                        print('Skipping 0Kb zip file.')
                    remove(data_filename)
                print('Done.')
            elif ARGS.format == 'json':
                # print nothing here
                pass
            else:
                # TODO: Consider validating other formats.
                print('Done.')
        TOTAL_DOWNLOADED += NUM_TO_DOWNLOAD
    # End while loop for multiple chunks.

    CSV_FILE.close()

    print('Open CSV output.')
    print(CSV_FILENAME)
    # open CSV file. Comment this line out if you don't want this behavior
    # call(["/usr/bin/libreoffice6.0", "--calc", CSV_FILENAME])

    print('Done!')

if __name__ == "__main__":
    main(sys.argv)<|MERGE_RESOLUTION|>--- conflicted
+++ resolved
@@ -34,10 +34,6 @@
 import json
 import re
 import sys
-<<<<<<< HEAD
-import urllib
-=======
->>>>>>> 792c52f7
 import urllib2
 import zipfile
 
@@ -139,13 +135,9 @@
     else:
         return True
 
-<<<<<<< HEAD
-def fromActivitiesOrDetail(element, a, detail, detailContainer, details):
-=======
 
 def fromActivitiesOrDetail(element, a, detail, detailContainer):
     """Return detail[detailContainer][element] if valid and a[element] (or None) otherwise"""
->>>>>>> 792c52f7
     if absentOrNull(detailContainer, detail) or absentOrNull(element, detail[detailContainer]):
         return None if absentOrNull(element, a) else a[element]
     else:
@@ -225,10 +217,7 @@
     else:
         return "{0:.1f}".format(round(kmh, 1))
 
-<<<<<<< HEAD
-=======
-
->>>>>>> 792c52f7
+
 def main(argv):
     CURRENT_DATE = datetime.now().strftime('%Y-%m-%d')
     ACTIVITIES_DIRECTORY = './' + CURRENT_DATE + '_garmin_connect_export'
@@ -302,31 +291,18 @@
         'initialFocus': 'true',
         'embedWidget': 'false',
         'generateExtraServiceTicket': 'false'
-<<<<<<< HEAD
-        }
-
-    print urllib.urlencode(DATA)
-
-    # URLs for various services.
-    URL_GC_LOGIN     = 'https://sso.garmin.com/sso/login?' + urllib.urlencode(DATA)
-=======
     }
 
     print(urlencode(DATA))
 
     # URLs for various services.
     URL_GC_LOGIN = 'https://sso.garmin.com/sso/login?' + urlencode(DATA)
->>>>>>> 792c52f7
     URL_GC_POST_AUTH = 'https://connect.garmin.com/modern/activities?'
     URL_GC_SEARCH = 'https://connect.garmin.com/proxy/activity-search-service-1.2/json/activities?start=0&limit=1'
     URL_GC_LIST = \
         'https://connect.garmin.com/modern/proxy/activitylist-service/activities/search/activities?'
     URL_GC_ACTIVITY = 'https://connect.garmin.com/modern/proxy/activity-service/activity/'
-<<<<<<< HEAD
-    url_gc_device    = 'https://connect.garmin.com/modern/proxy/device-service/deviceservice/app-info/'
-=======
     url_gc_device = 'https://connect.garmin.com/modern/proxy/device-service/deviceservice/app-info/'
->>>>>>> 792c52f7
     url_gc_act_props = 'https://connect.garmin.com/modern/main/js/properties/activity_types/activity_types.properties'
     url_gc_evt_props = 'https://connect.garmin.com/modern/main/js/properties/event_types/event_types.properties'
     URL_GC_GPX_ACTIVITY = \
@@ -349,24 +325,6 @@
         'lt': 'e1s1',
         '_eventId': 'submit',
         'displayNameRequired': 'false'
-<<<<<<< HEAD
-        }
-
-    print('Post login data')
-    login_response = http_req(URL_GC_LOGIN, POST_DATA)
-    print('Finish login post')
-
-    # extract the ticket from the login response
-    pattern = re.compile(r".*\?ticket=([-\w]+)\";.*", re.MULTILINE|re.DOTALL)
-    match = pattern.match(login_response)
-    if not match:
-        raise Exception('Did not get a ticket in the login response. Cannot log in. Did you enter the correct username and password?')
-    LOGIN_TICKET = match.group(1)
-    print 'login ticket=' + LOGIN_TICKET
-
-    print('Request authentication')
-    # print(URL_GC_POST_AUTH + 'ticket=' + LOGIN_TICKET)
-=======
     }
 
     print('Post login data')
@@ -383,7 +341,6 @@
     print('login ticket=' + LOGIN_TICKET)
 
     print("Request authentication URL: " + URL_GC_POST_AUTH + 'ticket=' + LOGIN_TICKET)
->>>>>>> 792c52f7
     http_req(URL_GC_POST_AUTH + 'ticket=' + LOGIN_TICKET)
     print('Finished authentication')
 
@@ -439,23 +396,10 @@
     Elevation min. corrected (m),\
     Sample count\n')
 
-<<<<<<< HEAD
-
-=======
->>>>>>> 792c52f7
     if ARGS.count == 'all':
         # If the user wants to download all activities, first download one,
         # then the result of that request will tell us how many are available
         # so we will modify the variables then.
-<<<<<<< HEAD
-        print "Making result summary request ~~~~~~~~~~~~~~~~~~~~~~~~~~~~~~~~~~"
-        print URL_GC_SEARCH
-        result = http_req(URL_GC_SEARCH)
-        print "Finished result summary request ~~~~~~~~~~~~~~~~~~~~~~~~~~~~~~~~"
-
-        # Persist JSON
-        write_to_file(ARGS.directory + '/activities-summary.json', result)
-=======
         print("Making result summary request ~~~~~~~~~~~~~~~~~~~~~~~~~~~~~~~~~~")
         print(URL_GC_SEARCH)
         result = http_req(URL_GC_SEARCH)
@@ -463,7 +407,6 @@
 
         # Persist JSON
         write_to_file(ARGS.directory + '/activities-summary.json', result, 'a')
->>>>>>> 792c52f7
 
         # Modify TOTAL_TO_DOWNLOAD based on how many activities the server reports.
         json_results = json.loads(result)  # TODO: Catch possible exceptions here.
@@ -476,19 +419,11 @@
 
     # load some dictionaries with lookup data from REST services
     activityTypeProps = http_req(url_gc_act_props)
-<<<<<<< HEAD
-    # write_to_file(ARGS.directory + '/activity_types.properties', activityTypeProps)
-    activityTypeName = loadProperties(activityTypeProps)
-    eventTypeProps = http_req(url_gc_evt_props)
-    # write_to_file(ARGS.directory + '/event_types.properties', eventTypeProps)
-    eventTypeName = loadProperties(eventTypeProps)
-=======
     # write_to_file(ARGS.directory + '/activity_types.properties', activityTypeProps, 'a')
     activityTypeName = load_properties(activityTypeProps)
     eventTypeProps = http_req(url_gc_evt_props)
     # write_to_file(ARGS.directory + '/event_types.properties', eventTypeProps, 'a')
     eventTypeName = load_properties(eventTypeProps)
->>>>>>> 792c52f7
 
     # This while loop will download data from the server in multiple chunks, if necessary.
     while TOTAL_DOWNLOADED < TOTAL_TO_DOWNLOAD:
@@ -508,11 +443,7 @@
         print("Finished activity request ~~~~~~~~~~~~~~~~~~~~~~~~~~~~~~~~~~~~~~")
 
         # Persist JSON
-<<<<<<< HEAD
-        write_to_file(ARGS.directory + '/activities.json', RESULT)
-=======
         write_to_file(ARGS.directory + '/activities.json', RESULT, 'a')
->>>>>>> 792c52f7
 
         JSON_RESULTS = json.loads(RESULT)  # TODO: Catch possible exceptions here.
 
@@ -524,13 +455,8 @@
         # Process each activity.
         for a in ACTIVITIES:
             # Display which entry we're working on.
-<<<<<<< HEAD
-            print 'Garmin Connect activity: [' + str(a['activityId']) + ']',
-            print a['activityName']
-=======
             print('Garmin Connect activity: [' + str(a['activityId']) + '] ', end='')
             print(a['activityName'])
->>>>>>> 792c52f7
 
             # Retrieve also the detail data from the activity (the one displayed on
             # the https://connect.garmin.com/modern/activity/xxx page), because some
@@ -547,11 +473,7 @@
                 if len(details['summaryDTO']) > 0:
                     tries = 0
                 else:
-<<<<<<< HEAD
-                    print 'retrying for ' + str(a['activityId'])
-=======
                     print('retrying for ' + str(a['activityId']))
->>>>>>> 792c52f7
                     tries -= 1
                     if tries == 0:
                         raise Exception('Didn\'t get "summaryDTO" after ' + str(MAX_TRIES) + ' tries for ' + str(a['activityId']))
@@ -566,96 +488,6 @@
             endTimeWithOffset = startTimeWithOffset + timedelta(seconds=durationSeconds) if duration else None
 
             # get some values from detail if present, from a otherwise
-<<<<<<< HEAD
-            startLatitude = fromActivitiesOrDetail('startLatitude', a, details, 'summaryDTO', details)
-            startLongitude = fromActivitiesOrDetail('startLongitude', a, details, 'summaryDTO', details)
-            endLatitude = fromActivitiesOrDetail('endLatitude', a, details, 'summaryDTO', details)
-            endLongitude = fromActivitiesOrDetail('endLongitude', a, details, 'summaryDTO', details)
-
-            print '\t' + startTimeWithOffset.isoformat() + ',',
-            if 'duration' in a:
-                print hhmmss_from_seconds(a['duration']) + ',',
-            else:
-                print '??:??:??,',
-            if 'distance' in a and isinstance(a['distance'], (float)):
-                print "{0:.3f}".format(a['distance']/1000) + 'km'
-            else:
-                print '0.000 km'
-
-            # try to get the device details (and cache them, as they're used for multiple activities)
-            device = None
-            device_app_inst_id = None if absentOrNull('metadataDTO', details) else details['metadataDTO']['deviceApplicationInstallationId']
-            if device_app_inst_id:
-                if not (device_dict.has_key(device_app_inst_id)):
-                    # print '\tGetting device details ' + str(device_app_inst_id)
-                    device_details = http_req(url_gc_device + str(device_app_inst_id))
-                    write_to_file(ARGS.directory + '/device_' + str(device_app_inst_id) + '.json', device_details)
-                    device_dict[device_app_inst_id] = None if not device_details else json.loads(device_details)
-                device = device_dict[device_app_inst_id]
-
-            if ARGS.format == 'gpx':
-                data_filename = ARGS.directory + '/activity_' + str(a['activityId']) + '.gpx'
-                download_url = URL_GC_GPX_ACTIVITY + str(a['activityId']) + '?full=true'
-                # download_url = URL_GC_GPX_ACTIVITY + str(a['activityId']) + '?full=true' + '&original=true'
-                print download_url
-                file_mode = 'w'
-            elif ARGS.format == 'tcx':
-                data_filename = ARGS.directory + '/activity_' + str(a['activityId']) + '.tcx'
-                download_url = URL_GC_TCX_ACTIVITY + str(a['activityId']) + '?full=true'
-                file_mode = 'w'
-            elif ARGS.format == 'original':
-                data_filename = ARGS.directory + '/activity_' + str(a['activityId']) + '.zip'
-                fit_filename = ARGS.directory + '/' + str(a['activityId']) + '.fit'
-                download_url = URL_GC_ORIGINAL_ACTIVITY + str(a['activityId'])
-                file_mode = 'wb'
-            elif ARGS.format == 'json':
-                data_filename = ARGS.directory + '/activity_' + str(a['activityId']) + '.json'
-                file_mode = 'w'
-            else:
-                raise Exception('Unrecognized format.')
-
-            if isfile(data_filename):
-                print('\tData file already exists; skipping...')
-                continue
-            # Regardless of unzip setting, don't redownload if the ZIP or FIT file exists.
-            if ARGS.format == 'original' and isfile(fit_filename):
-                print('\tFIT data file already exists; skipping...')
-                continue
-
-            if ARGS.format != 'json':
-                # Download the data file from Garmin Connect. If the download fails (e.g., due to timeout),
-                # this script will die, but nothing will have been written to disk about this activity, so
-                # just running it again should pick up where it left off.
-                print('\tDownloading file...')
-
-                try:
-                    data = http_req(download_url)
-                except urllib2.HTTPError as e:
-                    # Handle expected (though unfortunate) error codes; die on unexpected ones.
-                    if e.code == 500 and ARGS.format == 'tcx':
-                        # Garmin will give an internal server error (HTTP 500) when downloading TCX files
-                        # if the original was a manual GPX upload. Writing an empty file prevents this file
-                        # from being redownloaded, similar to the way GPX files are saved even when there
-                        # are no tracks. One could be generated here, but that's a bit much. Use the GPX
-                        # format if you want actual data in every file, as I believe Garmin provides a GPX
-                        # file for every activity.
-                        print('Writing empty file since Garmin did not generate a TCX file for this \
-                            activity...')
-                        data = ''
-                    elif e.code == 404 and ARGS.format == 'original':
-                        # For manual activities (i.e., entered in online without a file upload), there is
-                        # no original file. # Write an empty file to prevent redownloading it.
-                        print('Writing empty file since there was no original activity data...')
-                        data = ''
-                    else:
-                        raise Exception('Failed. Got an unexpected HTTP error (' + str(e.code) + download_url +').')
-            else:
-                data = activity_details
-
-            save_file = open(data_filename, file_mode)
-            save_file.write(data)
-            save_file.close()
-=======
             startLatitude = fromActivitiesOrDetail('startLatitude', a, details, 'summaryDTO')
             startLongitude = fromActivitiesOrDetail('startLongitude', a, details, 'summaryDTO')
             endLatitude = fromActivitiesOrDetail('endLatitude', a, details, 'summaryDTO')
@@ -743,7 +575,6 @@
 
             # Persist file
             write_to_file(data_filename, data, file_mode)
->>>>>>> 792c52f7
 
             # Write stats to CSV.
             empty_record = '"",'
@@ -763,11 +594,7 @@
             csv_record += empty_record if a['elevationCorrected'] or absentOrNull('elevationGain', details['summaryDTO']) else '"' + str(round(details['summaryDTO']['elevationGain'], 2)) + '",'
             csv_record += empty_record if a['elevationCorrected'] or absentOrNull('minElevation', details['summaryDTO']) else '"' + str(round(details['summaryDTO']['minElevation'], 2)) + '",'
             csv_record += empty_record if a['elevationCorrected'] or absentOrNull('maxElevation', details['summaryDTO']) else '"' + str(round(details['summaryDTO']['maxElevation'], 2)) + '",'
-<<<<<<< HEAD
-            csv_record += empty_record # no minimum heart rate in JSON
-=======
             csv_record += empty_record  # no minimum heart rate in JSON
->>>>>>> 792c52f7
             csv_record += empty_record if absentOrNull('maxHR', a) else '"' + "{0:.0f}".format(a['maxHR']) + '",'
             csv_record += empty_record if absentOrNull('averageHR', a) else '"' + "{0:.0f}".format(a['averageHR']) + '",'
             csv_record += empty_record if absentOrNull('calories', details['summaryDTO']) else '"' + str(details['summaryDTO']['calories']) + '",'
@@ -784,13 +611,8 @@
             csv_record += empty_record if not endTimeWithOffset else '"' + endTimeWithOffset.isoformat() + '",'
             # csv_record += empty_record if absentOrNull('beginTimestamp', a) else '"' + str(a['beginTimestamp']+durationSeconds*1000) + '",'
             csv_record += empty_record if absentOrNull('productDisplayName', device) else '"' + device['productDisplayName'].replace('"', '""') + ' ' + device['versionString'] + '",'
-<<<<<<< HEAD
-            csv_record += empty_record if absentOrNull('activityType', a) else '"' + valueIfFoundElseKey(activityTypeName, 'activity_type_' + a['activityType']['typeKey']) + '",'
-            csv_record += empty_record if absentOrNull('eventType', a) else '"' + valueIfFoundElseKey(eventTypeName, a['eventType']['typeKey']) + '",'
-=======
             csv_record += empty_record if absentOrNull('activityType', a) else '"' + value_if_found_else_key(activityTypeName, 'activity_type_' + a['activityType']['typeKey']) + '",'
             csv_record += empty_record if absentOrNull('eventType', a) else '"' + value_if_found_else_key(eventTypeName, a['eventType']['typeKey']) + '",'
->>>>>>> 792c52f7
             csv_record += '"' + startTimeWithOffset.isoformat()[-6:] + '",'
             csv_record += empty_record if not startLatitude else '"' + trunc6(startLatitude) + '",'
             csv_record += empty_record if not startLongitude else '"' + trunc6(startLongitude) + '",'
@@ -800,11 +622,7 @@
             csv_record += empty_record if not a['elevationCorrected'] or absentOrNull('elevationLoss', details['summaryDTO']) else '"' + str(round(details['summaryDTO']['elevationLoss'], 2)) + '",'
             csv_record += empty_record if not a['elevationCorrected'] or absentOrNull('maxElevation', details['summaryDTO']) else '"' + str(round(details['summaryDTO']['maxElevation'], 2)) + '",'
             csv_record += empty_record if not a['elevationCorrected'] or absentOrNull('minElevation', details['summaryDTO']) else '"' + str(round(details['summaryDTO']['minElevation'], 2)) + '",'
-<<<<<<< HEAD
-            csv_record += '""'         # no Sample Count in JSON
-=======
             csv_record += '""'  # no Sample Count in JSON
->>>>>>> 792c52f7
             csv_record += '\n'
 
             CSV_FILE.write(csv_record.encode('utf8'))
