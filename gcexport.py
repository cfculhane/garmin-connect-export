--- conflicted
+++ resolved
@@ -70,16 +70,12 @@
 	response = opener.open(request, data=post)  # This line may throw a urllib2.HTTPError.
 
 	# N.B. urllib2 will follow any 302 redirects. Also, the "open" call above may throw a urllib2.HTTPError which is checked for below.
-<<<<<<< HEAD
-	if response.getcode() != 200:
-=======
 	if response.getcode() == 204:
 		# For activities without GPS coordinates, there is no GPX download (204 = no content).
 		# Write an empty file to prevent redownloading it.
 		print 'Writing empty file since there was no GPX activity data...',
 		return ''
 	elif response.getcode() != 200:
->>>>>>> 404165f9
 		raise Exception('Bad return code (' + str(response.getcode()) + ') for: ' + url)
 
 	return response.read()
