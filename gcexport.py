--- conflicted
+++ resolved
@@ -624,7 +624,6 @@
     """
     Write the data of the activity to a file, depending on the chosen data format
     """
-    # <<<<<<< HEAD
     # timestamp as prefix for filename
     if args.fileprefix > 0:
         prefix = "{}-".format(start_time_locale.replace("-", "").replace(":", b"").replace(" ", "-"))
@@ -632,7 +631,10 @@
         prefix = ""
 
     # Time dependent download path
-    directory = resolve_path(args.directory, args.subdir, start_time_locale)
+    if not args.subdir is None:
+        directory = resolve_path(args.directory, args.subdir, start_time_locale)
+    else:
+        directory = args.directory
     # print("export_data_file directroy={}".format(directory))
 
     if not isdir(directory):
@@ -755,23 +757,6 @@
             logging.debug('New console log level: %s', logging.getLevelName(level))
 
 
-<<<<<<< HEAD
-def resolve_path(directory, subdir, time):
-    """
-    Replace time variables and returns changed path. Supported place holders are {YYYY} and {MM}
-    :param directory: export root directory
-    :param subdir: subdirectory, can have place holders.
-    :param time: date-time-string
-    :return: Updated dictionary string
-    """
-    ret = join(directory, subdir)
-    if re.compile(".*{YYYY}.*").match(ret):
-        ret = ret.replace("{YYYY}", time[0:4])
-    if re.compile(".*{MM}.*").match(ret):
-        ret = ret.replace("{MM}", time[5:7])
-
-    return ret
-=======
 def write_last_activity_index(settings_dir, activity_index, format):
     """
     Persists the index of the last exported activity for the given export format
@@ -806,7 +791,6 @@
             return pick
     except IOError:
         return dict(activity_indices=dict(tcx=0, gpx=0, json=0, original=0))
->>>>>>> 32bb23a5
 
 
 def main(argv):
